--- conflicted
+++ resolved
@@ -100,16 +100,15 @@
 	z-index: map-get($z-index, $key);
 }
 
-<<<<<<< HEAD
 @mixin base-font() {
 	font-family: $font-family-base;
 	font-size: $font-size-base;
 	line-height: $line-height-base;
-=======
+}
+	
 @mixin disable-user-select() {
 	-webkit-user-select: none;
 	-moz-user-select: none;
 	-ms-user-select: none;
 	user-select: none;
->>>>>>> 2239a3f3
 }