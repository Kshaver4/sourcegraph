// @flow weak

import Store from "sourcegraph/Store";
import DashboardStore from "sourcegraph/dashboard/DashboardStore";
import Dispatcher from "sourcegraph/Dispatcher";
import deepFreeze from "sourcegraph/util/deepFreeze";
import * as DefActions from "sourcegraph/def/DefActions";
import {defPath} from "sourcegraph/def";
import type {Def} from "sourcegraph/def";

function defKey(repo: string, rev: ?string, def: string): string {
	return `${repo}#${rev || ""}#${def}`;
}

function defsListKeyFor(repo, rev, query) {
	return `${repo}#${rev}#${query}`;
}

<<<<<<< HEAD
function refsKeyFor(repo: string, rev: ?string, def: string, file: ?string): string {
	return `${defKey(repo, rev, def)}#${file || ""}`;
=======
function refsKeyFor(defURL, repo, file) {
	return `${defURL}:${repo}:${file || ""}`;
>>>>>>> 4c89346f
}

export class DefStore extends Store {
	reset(data?: {defs: any, refs: any}) {
		this.defs = deepFreeze({
			content: data && data.defs ? data.defs.content : {},
			get(repo: string, rev: ?string, def: string): ?Def {
				return this.content[defKey(repo, rev, def)] || null;
			},
			list(repo, rev, query) {
				return this.content[defsListKeyFor(repo, rev, query)] || null;
			},
		});
		this.highlightedDef = null;
		this.refs = deepFreeze({
<<<<<<< HEAD
			content: data && data.refs ? data.refs.content : {},
			get(repo: string, rev: ?string, def: string, file: ?string) {
				return this.content[refsKeyFor(repo, rev, def, file)] || null;
=======
			content: {},
			get(defURL, repo, file) {
				return this.content[refsKeyFor(defURL, repo, file)] || null;
			},
		});
		this.refLocations = deepFreeze({
			content: {},
			get(defURL) {
				return this.content[defURL] || null;
>>>>>>> 4c89346f
			},
		});
	}

	toJSON() {
		return {defs: this.defs, refs: this.refs};
	}

	__onDispatch(action) {
		switch (action.constructor) {
		case DefActions.DefFetched:
			this.defs = deepFreeze(Object.assign({}, this.defs, {
				content: Object.assign({}, this.defs.content, {
					[defKey(action.repo, action.rev, action.def)]: action.defObj,
				}),
			}));
			break;

		case DefActions.DefsFetched:
			{
				// Store the list of defs AND each def individually so we can
				// perform more operations quickly.
				let data = {
					[defsListKeyFor(action.repo, action.rev, action.query)]: action.defs,
				};
				if (action.defs && action.defs.Defs) {
					action.defs.Defs.forEach((d) => {
						data[defKey(d.Repo, action.rev, defPath(d))] = d;
					});
				}
				this.defs = deepFreeze(Object.assign({}, this.defs, {
					content: Object.assign({}, this.defs.content, data),
				}));
				break;
			}

		case DefActions.HighlightDef:
			this.highlightedDef = action.url;
			break;

		case DefActions.RefLocationsFetched:
			this.refLocations = deepFreeze(Object.assign({}, this.refLocations, {
				content: Object.assign({}, this.refLocations.content, {
					[action.defURL]: getRankedRefLocations(action.locations),
				}),
			}));
			break;

		case DefActions.RefsFetched:
			this.refs = deepFreeze(Object.assign({}, this.refs, {
				content: Object.assign({}, this.refs.content, {
<<<<<<< HEAD
					[refsKeyFor(action.repo, action.rev, action.def, action.file)]: action.refs,
=======
					[refsKeyFor(action.defURL, action.repo, action.file)]: action.refs,
>>>>>>> 4c89346f
				}),
			}));
			break;

		default:
			return; // don't emit change
		}

		this.__emitChange();
	}
}

function getRankedRefLocations(locations) {
	if (locations.length <= 2) {
		return locations;
	}
	let dashboardRepos = DashboardStore.repos;
	let repos = [];

	// The first repo of locations is the current repo.
	repos.push(locations[0]);

	let otherRepos = [];
	let i = 1;
	for (; i < locations.length; i++) {
		if (locations[i].Repo in dashboardRepos) {
			repos.push(locations[i]);
		} else {
			otherRepos.push(locations[i]);
		}
	}
	Array.prototype.push.apply(repos, otherRepos);
	return repos;
}

export default new DefStore(Dispatcher.Stores);<|MERGE_RESOLUTION|>--- conflicted
+++ resolved
@@ -16,13 +16,8 @@
 	return `${repo}#${rev}#${query}`;
 }
 
-<<<<<<< HEAD
-function refsKeyFor(repo: string, rev: ?string, def: string, file: ?string): string {
-	return `${defKey(repo, rev, def)}#${file || ""}`;
-=======
-function refsKeyFor(defURL, repo, file) {
-	return `${defURL}:${repo}:${file || ""}`;
->>>>>>> 4c89346f
+function refsKeyFor(repo: string, rev: ?string, def: string, refRepo: string, refFile: ?string): string {
+	return `${defKey(repo, rev, def)}#${refRepo}#${refFile || ""}`;
 }
 
 export class DefStore extends Store {
@@ -38,27 +33,21 @@
 		});
 		this.highlightedDef = null;
 		this.refs = deepFreeze({
-<<<<<<< HEAD
 			content: data && data.refs ? data.refs.content : {},
-			get(repo: string, rev: ?string, def: string, file: ?string) {
-				return this.content[refsKeyFor(repo, rev, def, file)] || null;
-=======
-			content: {},
-			get(defURL, repo, file) {
-				return this.content[refsKeyFor(defURL, repo, file)] || null;
+			get(repo: string, rev: ?string, def: string, refRepo: string, refFile: ?string) {
+				return this.content[refsKeyFor(repo, rev, def, refRepo, refFile)] || null;
 			},
 		});
 		this.refLocations = deepFreeze({
-			content: {},
-			get(defURL) {
-				return this.content[defURL] || null;
->>>>>>> 4c89346f
+			content: data && data.refLocations ? data.refLocations.content : {},
+			get(repo: string, rev: ?string, def: string) {
+				return this.content[defKey(repo, rev, def)] || null;
 			},
 		});
 	}
 
 	toJSON() {
-		return {defs: this.defs, refs: this.refs};
+		return {defs: this.defs, refs: this.refs, refLocations: this.refLocations};
 	}
 
 	__onDispatch(action) {
@@ -96,7 +85,7 @@
 		case DefActions.RefLocationsFetched:
 			this.refLocations = deepFreeze(Object.assign({}, this.refLocations, {
 				content: Object.assign({}, this.refLocations.content, {
-					[action.defURL]: getRankedRefLocations(action.locations),
+					[defKey(action.repo, action.rev, action.def)]: getRankedRefLocations(action.locations),
 				}),
 			}));
 			break;
@@ -104,11 +93,7 @@
 		case DefActions.RefsFetched:
 			this.refs = deepFreeze(Object.assign({}, this.refs, {
 				content: Object.assign({}, this.refs.content, {
-<<<<<<< HEAD
-					[refsKeyFor(action.repo, action.rev, action.def, action.file)]: action.refs,
-=======
-					[refsKeyFor(action.defURL, action.repo, action.file)]: action.refs,
->>>>>>> 4c89346f
+					[refsKeyFor(action.repo, action.rev, action.def, action.refRepo, action.refFile)]: action.refs,
 				}),
 			}));
 			break;
